--- conflicted
+++ resolved
@@ -869,16 +869,6 @@
         """Read and return the text content of the file."""
         pass
     
-<<<<<<< HEAD
-    if file_ext == '.txt' or not file_ext:  # Support .txt files and extensionless files
-        try:
-            with open(file_path, 'r', encoding='utf-8') as f:
-                return f.read()
-        except Exception as e:
-            raise ValueError(f"Cannot read file {file_path}: {str(e)}")
-    else:
-        raise ValueError(f"Unsupported file type: {file_ext}")
-=======
     @abstractmethod
     def get_supported_extensions(self) -> list[str]:
         """Return list of supported file extensions."""
@@ -1293,7 +1283,6 @@
         raise ValueError(f"Unsupported file type: {file_ext}. Supported: {', '.join(supported)}")
     
     return reader.read(file_path)
->>>>>>> f039141f
 
 
 def main():
